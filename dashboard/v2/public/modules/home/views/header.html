--- conflicted
+++ resolved
@@ -24,11 +24,7 @@
             <span class="icon-bar"></span>
             <span class="icon-bar"></span>
         </button>
-<<<<<<< HEAD
-        <a data-ui-sref="search" data-ui-sref-active="active"><h1>DGI</h1></a>
-=======
-        <a data-ui-sref="home" data-ui-sref-active="active"><h1>DGI</h1></a>
->>>>>>> cbf662db
+ <a data-ui-sref="search" data-ui-sref-active="active"><h1>DGI</h1></a>
     </div>
     <nav class="collapse navbar-collapse" data-collapse="isCollapsed" data-role="navigation">
         <ul class="navbar-nav nav" data-ng-if="isLoggedIn()">
