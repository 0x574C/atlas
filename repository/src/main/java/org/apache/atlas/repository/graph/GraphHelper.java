--- conflicted
+++ resolved
@@ -252,11 +252,7 @@
      */
     public Vertex getVertexForInstanceByUniqueAttribute(ClassType classType, IReferenceableInstance instance)
         throws AtlasException {
-<<<<<<< HEAD
-
-=======
         LOG.debug("Checking if there is an instance with the same unique attributes for instance {}", instance);
->>>>>>> 2cae42c0
         Vertex result = null;
         for (AttributeInfo attributeInfo : classType.fieldMapping().fields.values()) {
             if (attributeInfo.isUnique) {
